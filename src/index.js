--- conflicted
+++ resolved
@@ -221,16 +221,8 @@
 				response.data = res.body;
 				return response;
 			}
-<<<<<<< HEAD
-			const withData = options.responseType === 'stream'
-				? Promise.resolve(res.body)
-				: res[options.responseType || 'text']();
-			return withData.then((data) => {
+			return res[options.responseType || 'text']().then((data) => {
 				response.data = transformResponse(data);
-=======
-			return res[options.responseType || 'text']().then((data) => {
-				response.data = data;
->>>>>>> 4841822f
 				return response;
 			});
 		});
